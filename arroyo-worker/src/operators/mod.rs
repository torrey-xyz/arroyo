use std::collections::HashMap;
use std::fs;
use std::str::FromStr;
use std::{fmt::Debug, path::PathBuf};

use std::marker::PhantomData;
use std::ops::Add;

use crate::engine::{ArrowContext, StreamNode};
use crate::old::{Collector, Context};
use crate::operator::{get_timestamp_col, ArrowOperator, ArrowOperatorConstructor, OperatorNode};
use arrow::compute::kernels;
use arrow_array::RecordBatch;
use arroyo_macro::process_fn;
use arroyo_rpc::grpc::api::PeriodicWatermark;
use arroyo_rpc::grpc::{api, TableConfig, TableDescriptor};
use arroyo_state::global_table_config;
use arroyo_types::{
    from_millis, from_nanos, to_millis, ArrowMessage, CheckpointBarrier, Data, GlobalKey, Key,
    Message, Record, RecordBatchData, SignalMessage, TaskInfo, UpdatingData, Watermark, Window,
};
use async_trait::async_trait;
use bincode::{config, Decode, Encode};
use std::time::{Duration, SystemTime};
use tracing::{debug, info};
use wasmtime::{
    Caller, Engine, InstanceAllocationStrategy, Linker, Module, PoolingAllocationConfig, Store,
    TypedFunc,
};

pub mod aggregating_window;
pub mod async_map;
pub mod functions;
pub mod join_with_expiration;
pub mod joiners;
pub mod joins;
pub mod sinks;
pub mod sliding_top_n_aggregating_window;
pub mod tumbling_aggregating_window;
pub mod tumbling_top_n_window;
pub mod updating_aggregate;
pub mod windows;

#[cfg(test)]
mod test {
    use crate::old::Context;
    use crate::operators::TimeWindowAssigner;
    use crate::operators::WasmOperator;
    use arroyo_types::{from_millis, to_millis, Message, Record};
    use std::time::{Duration, SystemTime};

    use super::SlidingWindowAssigner;

    #[tokio::test]
    #[ignore]
    async fn test_wasm() {
        let mut operator = WasmOperator::<String, Vec<u64>, String, u64>::in_path(
            "../wasm/test_wasm_fns.wasm",
            "sum_process",
        )
        .unwrap();

        let ts = SystemTime::now();
        let record = Record {
            timestamp: ts,
            key: Some("hello".to_string()),
            value: vec![1u64; 1093345],
        };

        let v = record.value.len();

        let (mut ctx, mut data_rx) = Context::new_for_test();

        operator.on_start(&mut ctx).await;

        operator.process_element(&record, &mut ctx).await;

        let item = data_rx.try_recv().unwrap();
        let result: Message<String, u64> = item.into();

        match result {
            Message::Record(record) => {
                assert_eq!("hello", record.key.unwrap());
                assert_eq!(v as u64, record.value);
            }
            _ => {
                unreachable!("received non-record variant");
            }
        }
    }

    #[test]
    fn test_sliding_window_assignment() {
        let assigner = SlidingWindowAssigner {
            size: Duration::from_secs(5),
            slide: Duration::from_secs(5),
        };
        let start_millis = to_millis(SystemTime::now());
        let truncated_start_millis =
            start_millis - (start_millis % Duration::from_secs(10).as_millis() as u64);
        let start = from_millis(truncated_start_millis);
        assert_eq!(
            1,
            <SlidingWindowAssigner as TimeWindowAssigner<(), ()>>::windows(&assigner, start).len()
        );
    }
}

#[derive(Encode, Decode, Copy, Clone, Debug, PartialEq)]
pub struct PeriodicWatermarkGeneratorState {
    last_watermark_emitted_at: SystemTime,
    max_watermark: SystemTime,
}

pub struct PeriodicWatermarkGenerator {
    interval: Duration,
    max_lateness: Duration,
    state_cache: PeriodicWatermarkGeneratorState,
    idle_time: Option<Duration>,
    last_event: SystemTime,
    idle: bool,
}

impl PeriodicWatermarkGenerator {
    pub fn fixed_lateness(
        interval: Duration,
        idle_time: Option<Duration>,
        max_lateness: Duration,
    ) -> PeriodicWatermarkGenerator {
        PeriodicWatermarkGenerator {
            interval,
            state_cache: PeriodicWatermarkGeneratorState {
                last_watermark_emitted_at: SystemTime::UNIX_EPOCH,
                max_watermark: SystemTime::UNIX_EPOCH,
            },
            max_lateness,
            idle_time,
            last_event: SystemTime::now(),
            idle: false,
        }
    }
}

impl ArrowOperatorConstructor<api::PeriodicWatermark> for PeriodicWatermarkGenerator {
    fn from_config(config: PeriodicWatermark) -> anyhow::Result<OperatorNode> {
        Ok(OperatorNode::from_operator(Box::new(Self::fixed_lateness(
            Duration::from_micros(config.period_micros),
            config.idle_time_micros.map(Duration::from_micros),
            Duration::from_micros(config.max_lateness_micros),
        ))))
    }
}

#[async_trait]
impl ArrowOperator for PeriodicWatermarkGenerator {
    fn tables(&self) -> HashMap<String, TableConfig> {
        global_table_config("s", "periodic watermark state")
    }

    fn name(&self) -> String {
        "periodic_watermark_generator".to_string()
    }

    fn tick_interval(&self) -> Option<Duration> {
        Some(Duration::from_secs(1))
    }

    async fn on_start(&mut self, ctx: &mut ArrowContext) {
        let gs = ctx
            .table_manager
            .get_global_keyed_state("s")
            .await
            .expect("should have watermark table.");
        self.last_event = SystemTime::now();

        let state =
            *(gs.get(&ctx.task_info.task_index)
                .unwrap_or(&PeriodicWatermarkGeneratorState {
                    last_watermark_emitted_at: SystemTime::UNIX_EPOCH,
                    max_watermark: SystemTime::UNIX_EPOCH,
                }));

        self.state_cache = state;
    }

<<<<<<< HEAD
    async fn on_close(&mut self, ctx: &mut ArrowContext) {
        // send final watermark on close
        ctx.collector
            .broadcast(ArrowMessage::Signal(SignalMessage::Watermark(
                Watermark::EventTime(from_millis(u64::MAX)),
            )))
            .await;
=======
    async fn on_close(&mut self, ctx: &mut Context<K, D>, final_message: &Option<Message<K, D>>) {
        if let Some(Message::EndOfData) = final_message {
            // send final watermark on end of data
            ctx.collector
                .broadcast(Message::Watermark(Watermark::EventTime(from_millis(
                    u64::MAX,
                ))))
                .await;
        }
>>>>>>> b82cb0ce
    }

    async fn process_batch(&mut self, record: RecordBatch, ctx: &mut ArrowContext) {
        ctx.collector.collect(record.clone()).await;
        self.last_event = SystemTime::now();

        let timestamp_column = get_timestamp_col(&record, ctx);

        let Some(min_timestamp) = kernels::aggregate::min(&timestamp_column) else {
            return;
        };
        let min_timestamp = from_nanos(min_timestamp as u128);
        let Some(max_timestamp) = kernels::aggregate::max(&timestamp_column) else {
            return;
        };

        let max_timestamp = from_nanos(max_timestamp as u128);
        let watermark = min_timestamp - self.max_lateness;

        self.state_cache.max_watermark = self.state_cache.max_watermark.max(watermark);
        if self.idle
            || max_timestamp
                .duration_since(self.state_cache.last_watermark_emitted_at)
                .unwrap_or(Duration::ZERO)
                > self.interval
        {
            debug!(
                "[{}] Emitting watermark {}",
                ctx.task_info.task_index,
                to_millis(watermark)
            );
            ctx.collector
                .broadcast(ArrowMessage::Signal(SignalMessage::Watermark(
                    Watermark::EventTime(watermark),
                )))
                .await;
            self.state_cache.last_watermark_emitted_at = max_timestamp;
            self.idle = false;
        }
    }

    async fn handle_checkpoint(&mut self, _: CheckpointBarrier, ctx: &mut ArrowContext) {
        let mut gs = ctx
            .table_manager
            .get_global_keyed_state("s")
            .await
            .expect("state");

        gs.insert(ctx.task_info.task_index, self.state_cache).await;
    }

    async fn handle_tick(&mut self, _: u64, ctx: &mut ArrowContext) {
        if let Some(idle_time) = self.idle_time {
            if self.last_event.elapsed().unwrap_or(Duration::ZERO) > idle_time && !self.idle {
                info!(
                    "Setting partition {} to idle after {:?}",
                    ctx.task_info.task_index, idle_time
                );
                ctx.broadcast(ArrowMessage::Signal(SignalMessage::Watermark(
                    Watermark::Idle,
                )))
                .await;
                self.idle = true;
            }
        }
    }
}

pub trait TimeWindowAssigner<K: Key, T: Data>: Copy + Clone + Send + 'static {
    fn windows(&self, ts: SystemTime) -> Vec<Window>;

    fn next(&self, window: Window) -> Window;

    fn safe_retention_duration(&self) -> Option<Duration>;
}

pub trait WindowAssigner<K: Key, T: Data>: Clone + Send {}

#[derive(Clone, Copy)]
pub struct TumblingWindowAssigner {
    size: Duration,
}

impl<K: Key, T: Data> TimeWindowAssigner<K, T> for TumblingWindowAssigner {
    fn windows(&self, ts: SystemTime) -> Vec<Window> {
        let key = to_millis(ts) / (self.size.as_millis() as u64);
        vec![Window {
            start: from_millis(key * self.size.as_millis() as u64),
            end: from_millis((key + 1) * (self.size.as_millis() as u64)),
        }]
    }

    fn next(&self, window: Window) -> Window {
        Window {
            start: window.end,
            end: window.end + self.size,
        }
    }

    fn safe_retention_duration(&self) -> Option<Duration> {
        Some(self.size)
    }
}
#[derive(Clone, Copy)]
pub struct InstantWindowAssigner {}

impl<K: Key, T: Data> TimeWindowAssigner<K, T> for InstantWindowAssigner {
    fn windows(&self, ts: SystemTime) -> Vec<Window> {
        vec![Window {
            start: ts,
            end: ts + Duration::from_nanos(1),
        }]
    }

    fn next(&self, window: Window) -> Window {
        Window {
            start: window.start + Duration::from_micros(1),
            end: window.end + Duration::from_micros(1),
        }
    }

    fn safe_retention_duration(&self) -> Option<Duration> {
        Some(Duration::ZERO)
    }
}

#[derive(Copy, Clone)]
pub struct SlidingWindowAssigner {
    size: Duration,
    slide: Duration,
}
//  012345678
//  --x------
// [--x]
//  [-x-]
//   [x--]
//    [---]

impl SlidingWindowAssigner {
    fn start(&self, ts: SystemTime) -> SystemTime {
        let ts_millis = to_millis(ts);
        let earliest_window_start = ts_millis - self.size.as_millis() as u64;

        let remainder = earliest_window_start % (self.slide.as_millis() as u64);

        from_millis(earliest_window_start - remainder + self.slide.as_millis() as u64)
    }
}

impl<K: Key, T: Data> TimeWindowAssigner<K, T> for SlidingWindowAssigner {
    fn windows(&self, ts: SystemTime) -> Vec<Window> {
        let mut windows =
            Vec::with_capacity(self.size.as_millis() as usize / self.slide.as_millis() as usize);

        let mut start = self.start(ts);

        while start <= ts {
            windows.push(Window {
                start,
                end: start + self.size,
            });
            start += self.slide;
        }

        windows
    }

    fn next(&self, window: Window) -> Window {
        let start_time = window.start + self.slide;
        Window {
            start: start_time,
            end: start_time + self.size,
        }
    }

    fn safe_retention_duration(&self) -> Option<Duration> {
        Some(self.size)
    }
}

struct WasmOperatorEnv<K: Key, T: Data> {
    //ctx: Arc<Mutex<Option<Context<K, T>>>>,
    ctx: Option<Collector<K, T>>,
    record: Option<Vec<u8>>,
}

#[derive(StreamNode)]
pub struct WasmOperator<InKey: Key, InT: Data, OutK: Key + 'static, OutT: Data + 'static> {
    name: String,
    wasm_fn: Option<TypedFunc<u32, ()>>,
    module: Module,
    store: Store<WasmOperatorEnv<OutK, OutT>>,
    _key_t: PhantomData<InKey>,
    _data_t: PhantomData<InT>,
}

#[process_fn(in_k=InKey, in_t=InT, out_k=OutKey, out_t=OutT)]
impl<InKey: Key, InT: Data, OutKey: Key, OutT: Data> WasmOperator<InKey, InT, OutKey, OutT> {
    pub fn new(
        name: &str,
    ) -> Result<WasmOperator<InKey, InT, OutKey, OutT>, Box<dyn std::error::Error>> {
        Self::in_path("wasm_fns_bg.wasm", name)
    }

    pub fn in_path(
        path: &str,
        name: &str,
    ) -> Result<WasmOperator<InKey, InT, OutKey, OutT>, Box<dyn std::error::Error>> {
        let env = WasmOperatorEnv {
            ctx: None,
            record: None,
        };

        let mut config = wasmtime::Config::default();
        config.wasm_memory64(true);
        config.async_support(true);
        config.memory_init_cow(true);
        let mut pooling_config = PoolingAllocationConfig::default();
        pooling_config
            .instance_count(100)
            .instance_size(1 << 20)
            .instance_tables(1)
            .instance_table_elements(10_000)
            .instance_memories(1)
            .instance_memory_pages(300);
        config.allocation_strategy(InstanceAllocationStrategy::Pooling(pooling_config));

        let engine = Engine::new(&config)?;
        let store = Store::new(&engine, env);

        debug!("Loading WASM from {:?}", PathBuf::from_str(path).unwrap());
        let wasm_bytes = fs::read(path).expect("could not find module");

        let module = Module::from_binary(store.engine(), &wasm_bytes)?;

        Ok(WasmOperator {
            name: name.to_string(),
            module,
            wasm_fn: None,
            store,
            _key_t: PhantomData,
            _data_t: PhantomData,
        })
    }

    fn name(&self) -> String {
        self.name.clone()
    }

    async fn on_start(&mut self, _ctx: &mut Context<OutKey, OutT>) {
        let mut linker = Linker::new(self.store.engine());
        linker
            .func_wrap2_async(
                "env",
                "send",
                |mut caller: Caller<'_, WasmOperatorEnv<OutKey, OutT>>, ptr: u32, len: u32| {
                    Box::new(async move {
                        let mem = caller.get_export("memory").unwrap().into_memory().unwrap();
                        let slice = &mem.data(&caller)[ptr as usize..(ptr + len) as usize];
                        let (record, _): (Record<OutKey, OutT>, usize) =
                            bincode::decode_from_slice(slice, config::standard()).unwrap();

                        caller
                            .data_mut()
                            .ctx
                            .as_mut()
                            .unwrap()
                            .collect(record)
                            .await;

                        0i32
                    })
                },
            )
            .unwrap();

        linker
            .func_wrap(
                "env",
                "fetch_data",
                |mut caller: Caller<'_, WasmOperatorEnv<OutKey, OutT>>, ptr: u32| {
                    let mem = caller.get_export("memory").unwrap().into_memory().unwrap();
                    let bytes = caller.data_mut().record.take().unwrap();

                    mem.data_mut(&mut caller)[ptr as usize..ptr as usize + bytes.len()]
                        .copy_from_slice(&bytes);

                    0i32
                },
            )
            .unwrap();

        let instance = linker
            .instantiate_async(&mut self.store, &self.module)
            .await
            .unwrap();

        let wasm_fn = instance
            .get_typed_func::<u32, ()>(&mut self.store, &self.name)
            .unwrap();

        self.wasm_fn = Some(wasm_fn);
    }

    async fn process_element(
        &mut self,
        record: &Record<InKey, InT>,
        ctx: &mut Context<OutKey, OutT>,
    ) {
        let bytes = bincode::encode_to_vec(record, config::standard()).unwrap();
        let len = bytes.len();
        self.store.data_mut().record = Some(bytes);
        // TODO: is this clone correct?
        self.store.data_mut().ctx = Some(ctx.collector.clone());

        if let Err(e) = self
            .wasm_fn
            .unwrap()
            .call_async(&mut self.store, len as u32)
            .await
        {
            eprintln!("Wasm runtime error in {}:\n{:?}", self.name, e);
            eprintln!("bytes_len = {}", len);
        }

        self.store.data_mut().ctx = None;
    }
}

#[derive(StreamNode)]
pub struct ToGlobalOperator<K: Key, V: Data> {
    _t: PhantomData<(K, V)>,
}

#[process_fn(in_k = K, in_t = V, out_k = GlobalKey, out_t = V)]
impl<K: Key, V: Data> ToGlobalOperator<K, V> {
    pub fn new() -> Self {
        ToGlobalOperator { _t: PhantomData }
    }

    fn name(&self) -> String {
        "ToGlobal".to_string()
    }

    async fn process_element(&mut self, record: &Record<K, V>, ctx: &mut Context<GlobalKey, V>) {
        let value = record.value.clone();
        ctx.collector
            .collect(Record {
                timestamp: record.timestamp,
                key: Some(GlobalKey {}),
                value,
            })
            .await;
    }
}

#[derive(StreamNode)]
pub struct FlattenOperator<K: Key, V: Data> {
    pub name: String,
    _t: PhantomData<(K, V)>,
}
#[process_fn(in_k = K, in_t = Vec<V>, out_k = K, out_t = V)]
impl<K: Key, V: Data> FlattenOperator<K, V> {
    pub fn new(name: String) -> Self {
        FlattenOperator {
            name,
            _t: PhantomData,
        }
    }
    fn name(&self) -> String {
        self.name.clone()
    }
    async fn process_element(&mut self, record: &Record<K, Vec<V>>, ctx: &mut Context<K, V>) {
        let record = record.clone();
        for val in record.value {
            let unrolled_record = Record {
                timestamp: record.timestamp,
                key: record.key.clone(),
                value: val,
            };
            ctx.collector.collect(unrolled_record).await;
        }
    }
}
#[derive(StreamNode)]
pub struct MapOperator<InKey: Key, InT: Data, OutKey: Key, OutT: Data> {
    pub name: String,
    pub map_fn: Box<dyn Fn(&Record<InKey, InT>, &TaskInfo) -> Record<OutKey, OutT> + Send>,
}

#[process_fn(in_k = InKey, in_t = InT, out_k = OutKey, out_t = OutT)]
impl<InKey: Key, InT: Data, OutKey: Key, OutT: Data> MapOperator<InKey, InT, OutKey, OutT> {
    fn name(&self) -> String {
        self.name.clone()
    }

    async fn process_element(
        &mut self,
        record: &Record<InKey, InT>,
        ctx: &mut Context<OutKey, OutT>,
    ) {
        let record = (self.map_fn)(record, &ctx.task_info);
        ctx.collector.collect(record).await;
    }
}

#[derive(StreamNode)]
pub struct OptionMapOperator<InKey: Key, InT: Data, OutKey: Key, OutT: Data> {
    pub name: String,
    pub map_fn: Box<dyn Fn(&Record<InKey, InT>, &TaskInfo) -> Option<Record<OutKey, OutT>> + Send>,
}

#[process_fn(in_k = InKey, in_t = InT, out_k = OutKey, out_t = OutT)]
impl<InKey: Key, InT: Data, OutKey: Key, OutT: Data> OptionMapOperator<InKey, InT, OutKey, OutT> {
    fn name(&self) -> String {
        self.name.clone()
    }

    async fn process_element(
        &mut self,
        record: &Record<InKey, InT>,
        ctx: &mut Context<OutKey, OutT>,
    ) {
        let option = (self.map_fn)(record, &ctx.task_info);
        if let Some(record) = option {
            ctx.collector.collect(record).await;
        }
    }
}

impl<K: Key, InT: Data, OutT: Data> OptionMapOperator<K, UpdatingData<InT>, K, UpdatingData<OutT>> {
    pub fn updating_operator(name: String, map_fn: fn(&InT) -> Option<OutT>) -> Self {
        Self {
            name,
            map_fn: Box::new(move |record, _task_info| {
                let output_value = updating_data_map_function(&record.value, map_fn);
                output_value.map(|value| Record {
                    timestamp: record.timestamp,
                    key: record.key.clone(),
                    value,
                })
            }),
        }
    }
}

#[derive(StreamNode)]
pub struct KeyMapUpdatingOperator<T: Data, OutKey: Key> {
    pub name: String,
    pub map_fn: Box<dyn Fn(&T) -> OutKey + Send>,
}

#[process_fn(in_k = (), in_t = UpdatingData<T>, out_k = OutKey, out_t = UpdatingData<T>)]
impl<T: Data, OutKey: Key> KeyMapUpdatingOperator<T, OutKey> {
    fn name(&self) -> String {
        self.name.clone()
    }

    pub fn new(name: String, map_fn: fn(&T) -> OutKey) -> Self {
        Self {
            name,
            map_fn: Box::new(map_fn),
        }
    }

    async fn process_element(
        &mut self,
        record: &Record<(), UpdatingData<T>>,
        ctx: &mut Context<OutKey, UpdatingData<T>>,
    ) {
        let records = match &record.value {
            UpdatingData::Retract(retract) => {
                vec![Record {
                    timestamp: record.timestamp,
                    key: Some((self.map_fn)(retract)),
                    value: UpdatingData::Retract(retract.clone()),
                }]
            }
            UpdatingData::Update { old, new } => {
                let old_key = (self.map_fn)(old);
                let new_key = (self.map_fn)(new);
                if old_key == new_key {
                    vec![Record {
                        timestamp: record.timestamp,
                        key: Some(old_key),
                        value: UpdatingData::Update {
                            old: old.clone(),
                            new: new.clone(),
                        },
                    }]
                } else {
                    let old_record = Record {
                        timestamp: record.timestamp,
                        key: Some(old_key),
                        value: UpdatingData::Retract(old.clone()),
                    };
                    let new_record = Record {
                        timestamp: record.timestamp,
                        key: Some(new_key),
                        value: UpdatingData::Append(new.clone()),
                    };
                    vec![new_record, old_record]
                }
            }
            UpdatingData::Append(append) => {
                vec![Record {
                    timestamp: record.timestamp,
                    key: Some((self.map_fn)(append)),
                    value: UpdatingData::Append(append.clone()),
                }]
            }
        };
        for record in records {
            ctx.collector.collect(record).await;
        }
    }
}

// general function for handling UpdatingData in an OptionMapOperator
pub fn updating_data_map_function<InT: Data, OutT: Data>(
    update: &UpdatingData<InT>,
    map_fn: fn(&InT) -> Option<OutT>,
) -> Option<UpdatingData<OutT>> {
    match update {
        UpdatingData::Retract(data) => {
            let data = map_fn(data);
            data.map(UpdatingData::Retract)
        }
        UpdatingData::Update { old, new } => {
            let old = map_fn(old);
            let new = map_fn(new);
            match (old, new) {
                (None, None) => None,
                (None, Some(new)) => Some(UpdatingData::Append(new)),
                (Some(old), None) => Some(UpdatingData::Retract(old)),
                (Some(old), Some(new)) => {
                    if old == new {
                        None
                    } else {
                        Some(UpdatingData::Update { old, new })
                    }
                }
            }
        }
        UpdatingData::Append(data) => {
            let data = map_fn(data);
            data.map(UpdatingData::Append)
        }
    }
}

#[derive(StreamNode)]
pub struct ArrayMapOperator<InKey: Key, InT: Data, OutKey: Key, OutT: Data> {
    pub name: String,
    pub map_fn: Box<dyn Fn(&Record<InKey, InT>, &TaskInfo) -> Option<Record<OutKey, OutT>> + Send>,
}

#[process_fn(in_k = InKey, in_t = Vec<InT>, out_k = OutKey, out_t = OutT)]
impl<InKey: Key, InT: Data, OutKey: Key, OutT: Data> ArrayMapOperator<InKey, InT, OutKey, OutT> {
    fn name(&self) -> String {
        self.name.clone()
    }
    async fn process_element(
        &mut self,
        record: &Record<InKey, Vec<InT>>,
        ctx: &mut Context<OutKey, OutT>,
    ) {
        let record = record.clone();
        for val in record.value {
            let unrolled_record = Record {
                timestamp: record.timestamp,
                key: record.key.clone(),
                value: val,
            };
            let result = (self.map_fn)(&unrolled_record, &ctx.task_info);
            if let Some(result) = result {
                ctx.collector.collect(result).await
            }
        }
    }
}

#[derive(StreamNode)]
pub struct FlatMapOperator<InKey: Key, InT: Data, OutKey: Key, OutT: Data> {
    pub name: String,
    pub flat_map: Box<dyn Fn(&Record<InKey, InT>, &TaskInfo) -> Vec<Record<OutKey, OutT>> + Send>,
}

#[process_fn(in_k = InKey, in_t = InT, out_k = OutKey, out_t = OutT)]
impl<InKey: Key, InT: Data, OutKey: Key, OutT: Data> FlatMapOperator<InKey, InT, OutKey, OutT> {
    fn name(&self) -> String {
        self.name.clone()
    }
    async fn process_element(
        &mut self,
        record: &Record<InKey, InT>,
        ctx: &mut Context<OutKey, OutT>,
    ) {
        let outputs = (self.flat_map)(record, &ctx.task_info);
        for rec in outputs {
            ctx.collector.collect(rec).await
        }
    }
}

#[derive(StreamNode)]
pub struct FilterOperator<K: Key, T: Data> {
    pub name: String,
    pub predicate_fn: Box<dyn Fn(&Record<K, T>, &TaskInfo) -> bool + Send>,
}

#[process_fn(in_k = K, in_t = T, out_k = K , out_t = T)]
impl<K: Key, T: Data> FilterOperator<K, T> {
    fn name(&self) -> String {
        self.name.clone()
    }
    async fn process_element(&mut self, record: &Record<K, T>, ctx: &mut Context<K, T>) {
        if (self.predicate_fn)(record, &ctx.task_info) {
            ctx.collector.collect(record.clone()).await;
        }
    }
}

#[derive(Debug, Copy, Clone)]
pub enum AggregateBehavior {
    Sum,
    Min,
    Max,
}

#[derive(StreamNode)]
pub struct AggregateOperator<InKey: Key, N: Add<Output = N> + Ord + Copy + Data> {
    behavior: AggregateBehavior,
    _t: PhantomData<(InKey, N)>,
}

#[process_fn(in_k = InKey, in_t = Vec<N>, out_k = InKey, out_t = Option<N>)]
impl<InKey: Key, N: Add<Output = N> + Ord + Copy + Data> AggregateOperator<InKey, N> {
    pub fn new(behavior: AggregateBehavior) -> AggregateOperator<InKey, N> {
        Self {
            behavior,
            _t: PhantomData,
        }
    }

    fn name(&self) -> String {
        format!("{:?}", self.behavior)
    }

    async fn process_element(
        &mut self,
        record: &Record<InKey, Vec<N>>,
        ctx: &mut Context<InKey, Option<N>>,
    ) {
        let v = match self.behavior {
            AggregateBehavior::Sum => {
                if record.value.is_empty() {
                    None
                } else {
                    Some(
                        record.value[1..]
                            .iter()
                            .fold(record.value[0], |s, t| s + *t),
                    )
                }
            }
            AggregateBehavior::Min => record.value.iter().min().copied(),
            AggregateBehavior::Max => record.value.iter().max().copied(),
        };

        let record = Record {
            timestamp: record.timestamp,
            key: record.key.clone(),
            value: v,
        };

        ctx.collector.collect(record).await
    }
}

#[derive(StreamNode)]
pub struct CountOperator<K: Key, V: Data> {
    _t: PhantomData<(K, V)>,
}

#[process_fn(in_k = K, in_t = Vec<V>, out_k = K, out_t = usize)]
impl<K: Key, V: Data> CountOperator<K, V> {
    pub fn new() -> Self {
        Self { _t: PhantomData }
    }

    fn name(&self) -> String {
        "Count".to_string()
    }

    async fn process_element(&mut self, record: &Record<K, Vec<V>>, ctx: &mut Context<K, usize>) {
        let key = record.key.clone();
        let value = record.value.len();
        ctx.collector
            .collect(Record {
                timestamp: record.timestamp,
                key,
                value,
            })
            .await;
    }
}

#[derive(StreamNode)]
pub struct AggregateFunctionOperator<InKey: Key, N: Data + Copy + Ord> {
    pub name: String,
    pub map_fn: Box<dyn Fn(&Record<InKey, Vec<N>>, &TaskInfo) -> Option<N> + Send>,
}

#[process_fn(in_k = InKey, in_t = Vec<N>, out_k = InKey, out_t = Option<N>)]
impl<InKey: Key, N: Ord + Copy + Data> AggregateFunctionOperator<InKey, N> {
    fn name(&self) -> String {
        self.name.clone()
    }

    async fn process_element(
        &mut self,
        record: &Record<InKey, Vec<N>>,
        ctx: &mut Context<InKey, Option<N>>,
    ) {
        let aggregate_value = (self.map_fn)(record, &ctx.task_info);
        let output = Record {
            timestamp: record.timestamp,
            key: record.key.clone(),
            value: aggregate_value,
        };
        ctx.collector.collect(output).await;
    }
}<|MERGE_RESOLUTION|>--- conflicted
+++ resolved
@@ -183,25 +183,15 @@
         self.state_cache = state;
     }
 
-<<<<<<< HEAD
-    async fn on_close(&mut self, ctx: &mut ArrowContext) {
-        // send final watermark on close
-        ctx.collector
-            .broadcast(ArrowMessage::Signal(SignalMessage::Watermark(
-                Watermark::EventTime(from_millis(u64::MAX)),
-            )))
-            .await;
-=======
-    async fn on_close(&mut self, ctx: &mut Context<K, D>, final_message: &Option<Message<K, D>>) {
-        if let Some(Message::EndOfData) = final_message {
-            // send final watermark on end of data
+    async fn on_close(&mut self, final_message: &Option<SignalMessage>, ctx: &mut ArrowContext) {
+        if let Some(SignalMessage::EndOfData) = final_message {
+            // send final watermark on close
             ctx.collector
-                .broadcast(Message::Watermark(Watermark::EventTime(from_millis(
-                    u64::MAX,
-                ))))
+                .broadcast(ArrowMessage::Signal(SignalMessage::Watermark(
+                    Watermark::EventTime(from_millis(u64::MAX)),
+                )))
                 .await;
         }
->>>>>>> b82cb0ce
     }
 
     async fn process_batch(&mut self, record: RecordBatch, ctx: &mut ArrowContext) {
