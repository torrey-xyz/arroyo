--- conflicted
+++ resolved
@@ -73,24 +73,17 @@
           curl https://rustwasm.github.io/wasm-pack/installer/init.sh -sSf | sh
       - name: Install Kafka
         run: |
-<<<<<<< HEAD
-          wget --progress=dot --show-progress https://downloads.apache.org/kafka/3.7.0/kafka_2.12-3.7.0.tgz
-=======
           wget --progress=dot --show-progress https://archive.apache.org/dist/kafka/3.5.0/kafka_2.12-3.5.0.tgz
->>>>>>> 1a5cc44e
           tar xvfz kafka*.tgz
           mkdir /tmp/kraft-combined-logs
           kafka_*/bin/kafka-storage.sh format -t 9v5PspiySuWU2l5NjTgRuA -c kafka_*/config/kraft/server.properties
           kafka_*/bin/kafka-server-start.sh -daemon kafka_*/config/kraft/server.properties
-<<<<<<< HEAD
-=======
       - name: Install mosquitto
         run: |
           sudo apt-get install -y mosquitto
           sudo service mosquitto start
       - name: Check Formatting
         run: cargo fmt -- --check
->>>>>>> 1a5cc44e
       - name: Build
         run: cargo build --all-features
       - name: Validate API
