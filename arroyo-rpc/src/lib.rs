--- conflicted
+++ resolved
@@ -195,7 +195,6 @@
         .join(": ")
 }
 
-<<<<<<< HEAD
 pub const TIMESTAMP_FIELD: &str = "_timestamp";
 
 #[derive(Debug, Clone, Eq, PartialEq)]
@@ -289,7 +288,7 @@
             .map(|f| make_builder(f.data_type(), 8))
             .collect()
     }
-=======
+}
 fn default_async_timeout_seconds() -> u64 {
     10
 }
@@ -307,5 +306,4 @@
     pub async_timeout_seconds: u64,
     #[serde(default = "default_async_max_concurrency")]
     pub async_max_concurrency: u64,
->>>>>>> b82cb0ce
 }